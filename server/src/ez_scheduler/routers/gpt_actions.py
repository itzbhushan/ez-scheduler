--- conflicted
+++ resolved
@@ -2,6 +2,7 @@
 
 import logging
 from datetime import date, time
+from typing import List, Optional
 from uuid import UUID
 
 from fastapi import APIRouter, Depends, HTTPException
@@ -25,14 +26,21 @@
 from ez_scheduler.services.llm_service import get_llm_client
 from ez_scheduler.services.postgres_service import get_postgres_client
 from ez_scheduler.services.signup_form_service import SignupFormService
-<<<<<<< HEAD
-=======
 from ez_scheduler.tools.create_form import create_form_handler, update_form_handler
->>>>>>> b6350264
 from ez_scheduler.tools.create_or_update_form import CreateOrUpdateFormTool
 from ez_scheduler.tools.get_form_analytics import get_form_analytics_handler
 
 router = APIRouter(prefix="/gpt", tags=["GPT Actions"])
+
+
+class GPTFormRequest(BaseModel):
+    description: str = Field(
+        ...,
+        description="Natural language description of the event form to create",
+        json_schema_extra={
+            "example": "Create a form for John's birthday party on December 15th at 6 PM at Central Park"
+        },
+    )
 
 
 class GPTAnalyticsRequest(BaseModel):
@@ -55,16 +63,6 @@
     )
 
 
-class GPTConversationRequest(BaseModel):
-    message: str = Field(
-        ...,
-        description="Conversational message for form creation or updates",
-        json_schema_extra={
-            "example": "I want to create a form for my birthday party on December 15th"
-        },
-    )
-
-
 class GPTResponse(BaseModel):
     response: str = Field(..., description="Response message for the user")
 
@@ -82,15 +80,56 @@
     )
 
 
+class CustomFieldUpdate(BaseModel):
+    field_name: str
+    field_type: str
+    label: str
+    placeholder: Optional[str] = None
+    is_required: Optional[bool] = False
+    options: Optional[List[str]] = None
+    field_order: Optional[int] = None
+
+
+class UpdateFormRequest(FormMutateRequest):
+    update_description: str = Field(
+        ..., description="Natural language description of what to change"
+    )
+
+
+@router.post(
+    "/create-form",
+    summary="Create Signup Form",
+    response_model=GPTResponse,
+    openapi_extra={"x-openai-isConsequential": False},
+    include_in_schema=False,
+)
+async def gpt_create_form(
+    request: GPTFormRequest,
+    user: User = Depends(get_current_user),
+    db_session=Depends(get_db),
+    llm_client: LLMClient = Depends(get_llm_client),
+):
+    """
+    Create a signup form using natural language description.
+
+    This endpoint wraps the existing MCP create_form tool to provide
+    REST API access for ChatGPT Custom GPTs.
+    """
+    signup_form_service = SignupFormService(db_session)
+
+    response_text = await create_form_handler(
+        user=user,
+        initial_request=request.description,
+        llm_client=llm_client,
+        signup_form_service=signup_form_service,
+    )
+    return GPTResponse(response=response_text)
+
+
 @router.post(
     "/publish-form",
     summary="Publish the draft form from current conversation",
     response_model=GPTResponse,
-<<<<<<< HEAD
-=======
-    openapi_extra={"x-openai-isConsequential": False},
-    include_in_schema=False,
->>>>>>> b6350264
 )
 async def gpt_publish_form(
     user: User = Depends(get_current_user),
@@ -116,38 +155,6 @@
             response="No active form conversation found. Please create a form first before publishing."
         )
 
-<<<<<<< HEAD
-=======
-@router.post(
-    "/publish-form",
-    summary="Publish the draft form from current conversation",
-    response_model=GPTResponse,
-)
-async def gpt_publish_form(
-    user: User = Depends(get_current_user),
-    db_session=Depends(get_db),
-    redis_client=Depends(get_redis),
-) -> GPTResponse:
-    """
-    Publish the form from the current active conversation.
-
-    This endpoint uses conversation state to identify which form to publish,
-    eliminating the need for the user to specify form_id, url_slug, or title.
-    """
-    signup_form_service = SignupFormService(db_session)
-    redis_url = config["redis_url"]
-    form_state_manager = FormStateManager(redis_client=redis_client, ttl_seconds=1800)
-
-    # Get active thread for this user
-    active_thread_key = f"active_thread:{user.user_id}"
-    thread_id = redis_client.get(active_thread_key)
-
-    if not thread_id:
-        return GPTResponse(
-            response="No active form conversation found. Please create a form first before publishing."
-        )
-
->>>>>>> b6350264
     # Get form state from conversation
     form_state = form_state_manager.get_state(thread_id)
     form_id_str = form_state.get("form_id")
@@ -250,8 +257,6 @@
 
 
 @router.post(
-<<<<<<< HEAD
-=======
     "/update-form",
     summary="Update a draft form (core fields and custom fields)",
     response_model=GPTResponse,
@@ -282,7 +287,6 @@
 
 
 @router.post(
->>>>>>> b6350264
     "/analytics",
     summary="Get Form Analytics",
     response_model=GPTResponse,
@@ -309,10 +313,6 @@
 @router.post(
     "/create-or-update-form",
     summary="Create or Update Form (Conversational)",
-<<<<<<< HEAD
-    openapi_extra={"x-openai-isConsequential": True},
-=======
->>>>>>> b6350264
     response_model=GPTResponse,
 )
 async def gpt_create_or_update_form(
