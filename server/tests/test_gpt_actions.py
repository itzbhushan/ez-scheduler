--- conflicted
+++ resolved
@@ -648,10 +648,7 @@
         raise
 
 
-<<<<<<< HEAD
-=======
 @pytest.mark.skip(reason="Known bug: Removing custom fields not working yet")
->>>>>>> df613f32
 def test_gpt_remove_custom_fields(
     authenticated_client, signup_service, form_field_service
 ):
