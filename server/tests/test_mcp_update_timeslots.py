"""MCP tool test for updating timeslots on a draft (MR-TS-10).

This follows the style of the existing MCP tests and uses the MCP create_or_update_form
tool to request timeslot changes in a conversational flow, then verifies results through
the public endpoint after publishing.
"""

import uuid
from datetime import datetime, timezone

import pytest
from fastmcp.client import Client

from ez_scheduler.models.signup_form import FormStatus
from ez_scheduler.services import TimeslotService
from ez_scheduler.services.signup_form_service import SignupFormService


<<<<<<< HEAD
=======
@pytest.mark.skip(reason="Flaky test, fix later")
>>>>>>> b6350264
async def test_mcp_update_timeslots_remove_and_add(
    mcp_client,
    signup_service: SignupFormService,
    timeslot_service: TimeslotService,
    authenticated_client,
):
    user_id = f"auth0|{uuid.uuid4()}"

    # Create a timeslot form via MCP covering Mon–Fri 10–11 AM for 2 weeks (UTC)
    initial_request = (
        "Create a signup form for coding mentorship between 10:00 and 11:00 from Monday to Friday"
        "with 60 minute slots for the next 2 weeks, starting 2026-10-05. Time zone UTC. "
        "Location is Library. Keep fields to name, email, and phone. Limit 1 registration per slot."
    )

    async with Client(mcp_client) as client:
        tools = await client.list_tools()
        assert any(
            t.name == "create_or_update_form" for t in tools
        ), "create_or_update_form tool should exist"
        create_res = await client.call_tool(
            "create_or_update_form", {"user_id": user_id, "message": initial_request}
        )

    # Verify draft exists and 10 weekday slots were generated (Mon–Fri across 2 weeks)
    form = signup_service.get_latest_draft_form_for_user(user_id)
    assert form is not None
    avail_for_count = timeslot_service.list_available(form.id)
    assert len(avail_for_count) == 10, "After creation, should have 10 available slots"

    # Ask MCP create_or_update_form to remove all Thursdays and add Saturdays
    # The conversational tool automatically detects the active thread and updates the form
    update_message = "Remove all Thursdays and add Saturdays from 16:00 to 17:00 instead for those 2 weeks."

    async with Client(mcp_client) as client:
        update_res = await client.call_tool(
            "create_or_update_form",
            {
                "user_id": user_id,
                "message": update_message,
            },
        )

    # Publish the form (mirror template tests: use service directly for reliability)
    signup_service.update_signup_form(form.id, {"status": FormStatus.PUBLISHED})
    form = signup_service.get_form_by_url_slug(form.url_slug)
    assert form is not None and form.status == FormStatus.PUBLISHED

    # Verify via service list_upcoming for robustness
    upcoming = timeslot_service.list_upcoming(
        form.id, now=datetime(2026, 10, 1, 12, 0, tzinfo=timezone.utc)
    )
    # Avoid brittle exact counts; validate predicates instead
    pairs = [(s.start_at.weekday(), s.start_at.hour) for s in upcoming]
    # Thursday (3) must not be present
    assert all(wd != 3 for wd, _ in pairs)
    # Mon=0, Tue=1, Wed=2, Fri=4 at 10:00 → expect at least 8 occurrences (two weeks × 4 days)
    assert sum(1 for wd, hr in pairs if wd in (0, 1, 2, 4) and hr == 10) >= 8
    # Saturday=5 at 16:00 → expect at least 2 occurrences (two weeks)
    assert sum(1 for wd, hr in pairs if wd == 5 and hr == 16) >= 2

    # Also sanity check via public GET: contains "4:00 PM" and no "Thursday"
    client_http, _ = authenticated_client
    resp = client_http.get(f"/form/{form.url_slug}")
    assert resp.status_code == 200
    body = resp.text
    assert "4:00 PM" in body
    assert "Thursday" not in body<|MERGE_RESOLUTION|>--- conflicted
+++ resolved
@@ -16,10 +16,7 @@
 from ez_scheduler.services.signup_form_service import SignupFormService
 
 
-<<<<<<< HEAD
-=======
 @pytest.mark.skip(reason="Flaky test, fix later")
->>>>>>> b6350264
 async def test_mcp_update_timeslots_remove_and_add(
     mcp_client,
     signup_service: SignupFormService,
