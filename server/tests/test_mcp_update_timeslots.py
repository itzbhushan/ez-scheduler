--- conflicted
+++ resolved
@@ -16,10 +16,6 @@
 from ez_scheduler.services.signup_form_service import SignupFormService
 
 
-<<<<<<< HEAD
-@pytest.mark.skip(reason="Flaky test, fix later")
-=======
->>>>>>> 68359a46
 async def test_mcp_update_timeslots_remove_and_add(
     mcp_client,
     signup_service: SignupFormService,
