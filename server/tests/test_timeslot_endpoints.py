--- conflicted
+++ resolved
@@ -31,10 +31,6 @@
 
 
 class TestTimeslotEndpoints:
-<<<<<<< HEAD
-    @pytest.mark.skip(reason="Flaky test, fix later")
-=======
->>>>>>> 68359a46
     async def test_get_form_shows_timeslots(
         self, signup_service, timeslot_service: TimeslotService, authenticated_client
     ):
