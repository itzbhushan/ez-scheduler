--- conflicted
+++ resolved
@@ -103,11 +103,8 @@
 .env
 .env.local
 .env.test
-<<<<<<< HEAD
-=======
 .env.staging
 .env.prod
->>>>>>> a411f119
 !.env.example
 env/
 venv/
