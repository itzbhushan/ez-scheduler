# Branch Protection Setup Instructions

## Overview
This repository uses branch protection to ensure all changes go through pull requests before being merged to main.

## GitHub Repository Setup

### 1. Add GitHub Secrets
First, set up the required secrets for CI/CD:

1. Go to your GitHub repository
2. Click **Settings** tab
3. Click **Secrets and variables** → **Actions**
4. Add these repository secrets:
   - `ANTHROPIC_API_KEY` - Your Anthropic API key for testing
   - `RAILWAY_TOKEN_STAGING` - Railway token for staging deployment

### 2. GitHub Branch Protection Settings

#### 2.1. Go to Repository Settings
1. Navigate to your GitHub repository
2. Click **Settings** tab
3. Click **Branches** in the left sidebar

#### 2.2. Add Branch Protection Rule
1. Click **Add rule**
2. Branch name pattern: `main`

#### 2.3. Configure Protection Settings
Enable these settings:

#### Required Status Checks
- ❌ **Require status checks to pass before merging** (No longer needed - tests removed from CI/CD)
- ✅ **Require branches to be up to date before merging**
<<<<<<< HEAD
=======
- Select status checks:
  - `lint` (from GitHub Actions)
>>>>>>> a411f119

#### Pull Request Requirements
- ✅ **Require a pull request before merging**
- ✅ **Require approvals**: Set to `1` (or more if you have a team)
- ✅ **Dismiss stale reviews when new commits are pushed**
- ✅ **Require review from code owners** (optional)

#### Additional Restrictions
- ✅ **Restrict pushes that create files that match a gitignored pattern**
- ✅ **Do not allow bypassing the above settings**
- ❌ **Allow force pushes** (keep disabled)
- ❌ **Allow deletions** (keep disabled)

#### Admin Enforcement
- ✅ **Include administrators** (recommended for consistency)

#### 2.4. Save Protection Rule
Click **Create** to save the branch protection rule.

## 3. Workflow After Setup

### For Contributors:
1. **Run tests locally**: `uv run pytest` (ensure all tests pass)
2. **Create feature branch**: `git checkout -b feature/your-feature`
3. **Make changes**: Commit your changes to the feature branch
4. **Push branch**: `git push origin feature/your-feature`
5. **Create PR**: Go to GitHub and create a pull request to `main`
6. **Request review**: Ask for code review if required
7. **Merge**: Once approved, merge the PR

### For Deployments:
<<<<<<< HEAD
- **Pull Requests**: No CI/CD actions (tests run locally)
- **Main Branch**: After PR merge, automatically deploys to staging
- **Production**: Manual deployment when ready
=======
- **Pull Requests**: Deploy to staging for testing
- **Main Branch**: After PR merge, automatically deploys to production
- **Production**: Removed from pipeline (manual deployment when ready)
>>>>>>> a411f119

## Current CI/CD Flow:
```
Feature Branch → Pull Request → Review → Merge to Main → Deploy to Staging
```

This ensures:
- All code is tested locally before pushing
- All changes are reviewed via pull requests
- Only approved code reaches main branch
- Automatic staging deployment after merge
- No CI/CD complexity or hanging issues<|MERGE_RESOLUTION|>--- conflicted
+++ resolved
@@ -32,11 +32,8 @@
 #### Required Status Checks
 - ❌ **Require status checks to pass before merging** (No longer needed - tests removed from CI/CD)
 - ✅ **Require branches to be up to date before merging**
-<<<<<<< HEAD
-=======
 - Select status checks:
   - `lint` (from GitHub Actions)
->>>>>>> a411f119
 
 #### Pull Request Requirements
 - ✅ **Require a pull request before merging**
@@ -68,15 +65,9 @@
 7. **Merge**: Once approved, merge the PR
 
 ### For Deployments:
-<<<<<<< HEAD
-- **Pull Requests**: No CI/CD actions (tests run locally)
-- **Main Branch**: After PR merge, automatically deploys to staging
-- **Production**: Manual deployment when ready
-=======
 - **Pull Requests**: Deploy to staging for testing
 - **Main Branch**: After PR merge, automatically deploys to production
 - **Production**: Removed from pipeline (manual deployment when ready)
->>>>>>> a411f119
 
 ## Current CI/CD Flow:
 ```
